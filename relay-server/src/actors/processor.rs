--- conflicted
+++ resolved
@@ -538,16 +538,12 @@
 /// This service handles messages in a worker pool with configurable concurrency.
 #[derive(Clone)]
 pub struct EnvelopeProcessorService {
+    global_config: Arc<GlobalConfig>,
     inner: Arc<InnerProcessor>,
 }
 
 struct InnerProcessor {
     config: Arc<Config>,
-    global_config: GCState,
-    inner: Arc<InnerEnvelopeProcessorService>,
-}
-
-struct InnerEnvelopeProcessorService {
     envelope_manager: Addr<EnvelopeManager>,
     project_cache: Addr<ProjectCache>,
     outcome_aggregator: Addr<TrackOutcome>,
@@ -578,32 +574,6 @@
             }
         });
 
-<<<<<<< HEAD
-        let inner = InnerEnvelopeProcessorService {
-            envelope_manager,
-            project_cache,
-            outcome_aggregator,
-            upstream_relay,
-            geoip_lookup,
-            #[cfg(feature = "processing")]
-            rate_limiter: _redis
-                .map(|pool| RedisRateLimiter::new(pool).max_limit(config.max_rate_limit())),
-        };
-
-        #[cfg(feature = "processing")]
-        {
-            Self {
-                config,
-                global_config: GCState::UnInit,
-                inner: Arc::new(inner),
-            }
-        }
-
-        #[cfg(not(feature = "processing"))]
-        Self {
-            config,
-            global_config: Arc::new(GlobalConfig::default()),
-=======
         let inner = InnerProcessor {
             #[cfg(feature = "processing")]
             rate_limiter: _redis
@@ -617,7 +587,7 @@
         };
 
         Self {
->>>>>>> 46c46e73
+            global_config: Arc::new(GlobalConfig::default()),
             inner: Arc::new(inner),
         }
     }
@@ -1397,10 +1367,7 @@
         //  2. The DSN was moved and the envelope sent to the old project ID.
         envelope.meta_mut().set_project_id(project_id);
 
-        let global_config = match &self.global_config {
-            GCState::Fetched(global_config) => global_config.clone(),
-            GCState::UnInit => todo!(),
-        };
+        let global_config = Arc::new(GlobalConfig::default());
 
         Ok(ProcessEnvelopeState {
             event: Annotated::empty(),
@@ -2579,8 +2546,8 @@
         let wait_time = message.envelope.start_time().elapsed();
         metric!(timer(RelayTimers::EnvelopeWaitTime) = wait_time);
 
-        let gc = &self.global_config;
-        if matches!(gc, GCState::UnInit) {
+        //let gc = &self.global_config;
+        if false {
             let own_key = message.envelope.meta().public_key();
             let sampling_key = utils::get_sampling_key(message.envelope.envelope());
             let _key = QueueKey::new(own_key, sampling_key.unwrap_or(own_key));
@@ -2783,13 +2750,8 @@
 impl Service for EnvelopeProcessorService {
     type Interface = EnvelopeProcessor;
 
-<<<<<<< HEAD
-    fn spawn_handler(mut self, mut rx: relay_system::Receiver<Self::Interface>) {
-        let thread_count = self.config.cpu_concurrency();
-=======
     fn spawn_handler(self, mut rx: relay_system::Receiver<Self::Interface>) {
         let thread_count = self.inner.config.cpu_concurrency();
->>>>>>> 46c46e73
         relay_log::info!("starting {thread_count} envelope processing workers");
 
         tokio::spawn(async move {
@@ -2798,28 +2760,12 @@
             while let (Some(message), Ok(permit)) =
                 tokio::join!(rx.recv(), semaphore.clone().acquire_owned())
             {
-<<<<<<< HEAD
-                match message {
-                    EnvelopeProcessor::UpdateGlobalConfig(global_config) => {
-                        self.global_config = GCState::Fetched(global_config);
-                    }
-                    message => {
-                        let service = self.clone();
-
-                        tokio::task::spawn_blocking(move || {
-                            service.handle_message(message);
-                            drop(permit);
-                        });
-                    }
-                }
-=======
                 let service = self.clone();
 
                 tokio::task::spawn_blocking(move || {
                     service.handle_message(message);
                     drop(permit);
                 });
->>>>>>> 46c46e73
             }
         });
     }
@@ -3260,12 +3206,8 @@
         let (outcome_aggregator, _) = mock_service("outcome_aggregator", (), |&mut (), _| {});
         let (project_cache, _) = mock_service("project_cache", (), |&mut (), _| {});
         let (upstream_relay, _) = mock_service("upstream_relay", (), |&mut (), _| {});
-<<<<<<< HEAD
-        let inner = InnerEnvelopeProcessorService {
-=======
         let inner = InnerProcessor {
             config: Arc::new(config),
->>>>>>> 46c46e73
             envelope_manager,
             project_cache,
             outcome_aggregator,
@@ -3276,11 +3218,7 @@
         };
 
         EnvelopeProcessorService {
-<<<<<<< HEAD
-            config: Arc::new(config),
-            global_config: GCState::UnInit,
-=======
->>>>>>> 46c46e73
+            global_config: Arc::new(GlobalConfig::default()),
             inner: Arc::new(inner),
         }
     }
