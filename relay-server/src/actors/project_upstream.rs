--- conflicted
+++ resolved
@@ -53,13 +53,7 @@
     pub(crate) pending: Vec<ProjectKey>,
     /// The global config fetched from the upstream.
     #[serde(default)]
-<<<<<<< HEAD
-    pub pending: Vec<ProjectKey>,
-    #[serde(default)]
-    pub global: Option<GlobalConfig>,
-=======
     pub(crate) global_config: Option<GlobalConfig>,
->>>>>>> 71b31159
 }
 
 impl UpstreamQuery for GetProjectStates {
