--- conflicted
+++ resolved
@@ -128,7 +128,7 @@
 
         let (project_cache, project_cache_rx) = channel(ProjectCacheService::name());
 
-        let aggregator = relay_metrics::RouterService::new(
+        let aggregator = relay_metrics::AggregatorService::new(
             config.default_aggregator_config().clone(),
             config.secondary_aggregator_configs().clone(),
             Some(project_cache.clone().recipient()),
@@ -149,16 +149,6 @@
         )
         .start();
 
-<<<<<<< HEAD
-        let aggregator = relay_metrics::AggregatorService::new(
-            config.default_aggregator_config().clone(),
-            config.secondary_aggregator_configs().clone(),
-            Some(project_cache.clone().recipient()),
-        )
-        .start_in(&runtimes.aggregator);
-
-=======
->>>>>>> 8b069ce7
         #[allow(unused_mut)]
         let mut envelope_manager_service = EnvelopeManagerService::new(
             config.clone(),
