import json
import uuid
from copy import deepcopy
from datetime import datetime, timedelta, timezone
from queue import Empty
import signal
from pathlib import Path

import requests
import pytest
import time

from sentry_sdk.envelope import Envelope, Item, PayloadRef

from .test_metrics import metrics_by_name


RELAY_ROOT = Path(__file__).parent.parent.parent

HOUR_MILLISEC = 1000 * 3600


def test_outcomes_processing(relay_with_processing, mini_sentry, outcomes_consumer):
    """
    Tests outcomes are sent to the kafka outcome topic

    Send one event to a processing Relay and verify that the event is placed on the
    kafka outcomes topic and the event has the proper information.
    """
    relay = relay_with_processing()

    outcomes_consumer = outcomes_consumer()

    message_text = "some message {}".format(datetime.now())
    event_id = "11122233344455566677788899900011"
    start = datetime.utcnow().replace(
        microsecond=0
    )  # Outcome aggregator rounds down to seconds

    relay.send_event(
        42,
        {
            "event_id": event_id,
            "message": message_text,
            "extra": {"msg_text": message_text},
        },
    )

    outcome = outcomes_consumer.get_outcome()
    assert outcome["project_id"] == 42
    assert outcome.get("event_id") is None
    assert outcome.get("org_id") is None
    assert outcome.get("key_id") is None
    assert outcome["outcome"] == 3
    assert outcome["reason"] == "project_id"
    assert outcome.get("remote_addr") is None

    # deal with the timestamp separately (we can't control it exactly)
    timestamp = outcome.get("timestamp")
    event_emission = datetime.strptime(timestamp, "%Y-%m-%dT%H:%M:%S.%fZ")
    end = datetime.utcnow()
    assert start <= event_emission <= end


def test_outcomes_custom_topic(
    mini_sentry, outcomes_consumer, processing_config, relay, get_topic_name
):
    """
    Tests outcomes are sent to the kafka outcome topic, but this
    time use secondary_kafka_configs to set up the outcomes topic.
    Since we are unlikely to be able to run multiple kafka clusters,
    we set the primary/default kafka config to some nonsense that for
    sure won't work, so asserting that an outcome comes through
    effectively tests that the secondary config is used.
    """
    options = processing_config(None)
    kafka_config = options["processing"]["kafka_config"]

    # This kafka config becomes invalid, rdkafka warns on stdout that it will drop everything on this client
    options["processing"]["kafka_config"] = []

    options["processing"]["secondary_kafka_configs"] = {}
    options["processing"]["secondary_kafka_configs"]["foo"] = kafka_config

    # ...however, we use a custom topic config to make it work again
    options["processing"]["topics"]["outcomes"] = {
        "name": get_topic_name("outcomes"),
        "config": "foo",
    }

    relay = relay(mini_sentry, options=options)

    outcomes_consumer = outcomes_consumer()

    message_text = "some message {}".format(datetime.now())
    event_id = "11122233344455566677788899900011"
    start = datetime.utcnow().replace(
        microsecond=0
    )  # Outcome aggregator rounds down to seconds

    relay.send_event(
        42,
        {
            "event_id": event_id,
            "message": message_text,
            "extra": {"msg_text": message_text},
        },
    )

    outcome = outcomes_consumer.get_outcome()
    assert outcome["project_id"] == 42
    assert outcome.get("event_id") is None
    assert outcome.get("org_id") is None
    assert outcome.get("key_id") is None
    assert outcome["outcome"] == 3
    assert outcome["reason"] == "project_id"
    assert outcome.get("remote_addr") is None

    # deal with the timestamp separately (we can't control it exactly)
    timestamp = outcome.get("timestamp")
    event_emission = datetime.strptime(timestamp, "%Y-%m-%dT%H:%M:%S.%fZ")
    end = datetime.utcnow()
    assert start <= event_emission <= end


def test_outcomes_two_configs(
    get_topic_name, processing_config, relay, mini_sentry, outcomes_consumer
):
    """
    Tests routing outcomes to the billing and the default topic based on the outcome ID.
    """
    project_config = mini_sentry.add_basic_project_config(44)
    project_config["config"]["quotas"] = [
        {
            "categories": ["error"],
            "limit": 0,
            "reasonCode": "static_disabled_quota",
        }
    ]

    # Change from default, which would inherit the outcomes topic
    options = processing_config(None)
    # Create an additional config for outcomes_billing topic
    default_config = options["processing"]["kafka_config"]
    options["processing"]["secondary_kafka_configs"] = {"bar": default_config}
    options["processing"]["topics"]["outcomes_billing"] = {
        "name": get_topic_name("outbilling"),
        "config": "bar",
    }

    relay = relay(mini_sentry, options=options)
    billing_consumer = outcomes_consumer(topic="outbilling")
    outcomes_consumer = outcomes_consumer()

    relay.send_event(44, {"message": "this is rate limited"})
    relay.send_event(99, {"message": "wrong project"})

    rate_limited = billing_consumer.get_outcome()
    assert rate_limited["project_id"] == 44
    assert rate_limited["outcome"] == 2

    print(rate_limited)

    invalid = outcomes_consumer.get_outcome()
    assert invalid["project_id"] == 99
    assert invalid["outcome"] == 3

    billing_consumer.assert_empty()
    outcomes_consumer.assert_empty()


def test_outcomes_two_topics(
    get_topic_name, processing_config, relay, mini_sentry, outcomes_consumer
):
    """
    Tests routing outcomes to the billing and the default topic based on the outcome ID.
    """
    project_config = mini_sentry.add_basic_project_config(42)
    project_config["config"]["quotas"] = [
        {
            "categories": ["error"],
            "limit": 0,
            "reasonCode": "static_disabled_quota",
        }
    ]

    # Change from default, which would inherit the outcomes topic
    options = processing_config(None)
    options["processing"]["topics"]["outcomes_billing"] = get_topic_name("billing")

    relay = relay(mini_sentry, options=options)
    billing_consumer = outcomes_consumer(topic="billing")
    outcomes_consumer = outcomes_consumer()

    relay.send_event(42, {"message": "this is rate limited"})
    relay.send_event(99, {"message": "wrong project"})

    rate_limited = billing_consumer.get_outcome()
    assert rate_limited["project_id"] == 42
    assert rate_limited["outcome"] == 2

    invalid = outcomes_consumer.get_outcome()
    assert invalid["project_id"] == 99
    assert invalid["outcome"] == 3

    billing_consumer.assert_empty()
    outcomes_consumer.assert_empty()


def _send_event(relay, project_id=42, event_type="error", event_id=None, trace_id=None):
    """
    Send an event to the given project.

    If the project doesn't exist, relay should generate INVALID outcome with reason "project_id".
    """
    trace_id = trace_id or uuid.uuid4().hex
    event_id = event_id or uuid.uuid1().hex
    message_text = "some message {}".format(datetime.now())
    if event_type == "error":
        event_body = {
            "event_id": event_id,
            "message": message_text,
            "extra": {"msg_text": message_text},
            "type": event_type,
            "environment": "production",
            "release": "foo@1.2.3",
        }
    elif event_type == "transaction":
        event_body = {
            "event_id": event_id,
            "type": "transaction",
            "transaction": "tr1",
            "start_timestamp": 1597976392.6542819,
            "timestamp": 1597976400.6189718,
            "contexts": {
                "trace": {
                    "trace_id": trace_id,
                    "span_id": "FA90FDEAD5F74052",
                    "type": "trace",
                }
            },
            "spans": [],
            "extra": {"id": event_id},
            "environment": "production",
            "release": "foo@1.2.3",
        }

    try:
        relay.send_event(project_id=project_id, payload=event_body)
    except Exception:
        pass
    return event_id


@pytest.mark.parametrize("event_type", ["error", "transaction"])
def test_outcomes_non_processing(relay, mini_sentry, event_type):
    """
    Test basic outcome functionality.

    Send one event that generates an outcome and verify that we get an outcomes batch
    with all necessary information set.
    """
    config = {"outcomes": {"emit_outcomes": True, "batch_size": 1, "batch_interval": 1}}

    relay = relay(mini_sentry, config)

    event_id = _send_event(relay, event_type=event_type)

    outcomes_batch = mini_sentry.captured_outcomes.get(timeout=0.2)
    assert mini_sentry.captured_outcomes.qsize() == 0  # we had only one batch

    outcomes = outcomes_batch.get("outcomes")
    assert len(outcomes) == 1

    outcome = outcomes[0]

    del outcome["timestamp"]  # 'timestamp': '2020-06-03T16:18:59.259447Z'

    expected_outcome = {
        "project_id": 42,
        "outcome": 3,  # invalid
        "reason": "project_id",  # missing project id
        "category": 2 if event_type == "transaction" else 1,
        "quantity": 1,
    }
    assert outcome == expected_outcome

    # no events received since all have been for an invalid project id
    assert mini_sentry.captured_events.empty()


def test_outcomes_not_sent_when_disabled(relay, mini_sentry):
    """
    Test that no outcomes are sent when outcomes are disabled.

    Set batching to a very short interval and verify that we don't receive any outcome
    when we disable outcomes.
    """
    config = {
        "outcomes": {"emit_outcomes": False, "batch_size": 1, "batch_interval": 1}
    }

    relay = relay(mini_sentry, config)

    try:
        mini_sentry.captured_outcomes.get(timeout=0.2)
        # we should not be here ( previous call should have failed)
        assert False
    except Empty:
        pass  # we do expect not to get anything since we have outcomes disabled


def test_outcomes_non_processing_max_batch_time(relay, mini_sentry):
    """
    Test that outcomes are not batched more than max specified time.
    Send events at an  interval longer than max_batch_time and expect
    not to have them batched although we have a very large batch size.
    """
    events_to_send = 3
    config = {
        "outcomes": {
            "emit_outcomes": True,
            "batch_size": 1000,  # a huge batch size
            "batch_interval": 1,  # very short batch time
        }
    }
    relay = relay(mini_sentry, config)

    event_ids = set()
    # send one less events than the batch size (and check we don't send anything)
    for _ in range(events_to_send):
        event_id = _send_event(relay)
        event_ids.add(event_id)
        time.sleep(0.12)  # sleep more than the batch time

    # we should get one batch per event sent
    batches = []
    for _ in range(events_to_send):
        batch = mini_sentry.captured_outcomes.get(timeout=1)
        batches.append(batch)

    # verify that the batches contain one outcome each and the event_ids are ok
    for batch in batches:
        outcomes = batch.get("outcomes")
        assert len(outcomes) == 1  # one outcome per batch


def test_outcomes_non_processing_batching(relay, mini_sentry):
    """
    Test that outcomes are batched according to max size.

    Send max_outcome_batch_size events with a very large max_batch_time and expect all
    to come in one batch.
    """
    batch_size = 3
    config = {
        "outcomes": {
            "emit_outcomes": True,
            "batch_size": batch_size,
            "batch_interval": HOUR_MILLISEC,  # batch every hour
        }
    }

    relay = relay(mini_sentry, config)

    event_ids = set()
    # send one less events than the batch size (and check we don't send anything)
    for _ in range(batch_size - 1):
        event_id = _send_event(relay)
        event_ids.add(event_id)

    # nothing should be sent at this time
    try:
        mini_sentry.captured_outcomes.get(timeout=0.2)
        assert False  # the request should timeout, there is no outcome coming
    except Empty:
        pass  # yes we expect to timout since there should not be any outcome sent yet

    event_id = _send_event(relay)
    event_ids.add(event_id)

    # now we should be getting a batch
    outcomes_batch = mini_sentry.captured_outcomes.get(timeout=0.2)
    # we should have received only one outcomes batch (check nothing left)
    assert mini_sentry.captured_outcomes.qsize() == 0

    outcomes = outcomes_batch.get("outcomes")
    assert len(outcomes) == batch_size

    # no events received since all have been for an invalid project id
    assert mini_sentry.captured_events.empty()


def test_outcome_source(relay, mini_sentry):
    """
    Test that the source is picked from configuration and passed in outcomes
    """
    config = {
        "outcomes": {
            "emit_outcomes": True,
            "batch_size": 1,
            "batch_interval": 1,
            "source": "my-layer",
        }
    }

    relay = relay(mini_sentry, config)

    _send_event(relay)

    outcomes_batch = mini_sentry.captured_outcomes.get(timeout=0.2)
    assert mini_sentry.captured_outcomes.qsize() == 0  # we had only one batch

    outcomes = outcomes_batch.get("outcomes")
    assert len(outcomes) == 1

    outcome = outcomes[0]

    assert outcome.get("source") == "my-layer"


@pytest.mark.parametrize("num_intermediate_relays", [1, 3])
@pytest.mark.parametrize("event_type", ["error", "transaction"])
def test_outcome_forwarding(
    relay, relay_with_processing, outcomes_consumer, num_intermediate_relays, event_type
):
    """
    Tests that Relay forwards outcomes from a chain of relays

    Have a chain of many relays that eventually connect to Sentry
    and verify that the outcomes sent by  the first (downstream relay)
    are properly forwarded up to sentry.
    """
    outcomes_consumer = outcomes_consumer(timeout=2)

    processing_config = {
        "outcomes": {
            "emit_outcomes": False,  # The default, overridden by processing.enabled: true
            "batch_size": 1,
            "batch_interval": 1,
            "source": "processing-layer",
        }
    }

    # The innermost Relay needs to be in processing mode
    upstream = relay_with_processing(processing_config)

    intermediate_config = {
        "outcomes": {
            "emit_outcomes": True,
            "batch_size": 1,
            "batch_interval": 1,
            "source": "intermediate-layer",
        }
    }

    # build a chain of identical relays
    for _ in range(num_intermediate_relays):
        upstream = relay(upstream, intermediate_config)

    # mark the downstream relay so we can identify outcomes originating from it
    config_downstream = deepcopy(intermediate_config)
    config_downstream["outcomes"]["source"] = "downstream-layer"

    downstream_relay = relay(upstream, config_downstream)

    event_id = _send_event(downstream_relay, event_type=event_type)

    outcome = outcomes_consumer.get_outcome()

    expected_outcome = {
        "project_id": 42,
        "outcome": 3,
        "source": "downstream-layer",
        "reason": "project_id",
        "category": 2 if event_type == "transaction" else 1,
        "quantity": 1,
    }
    outcome.pop("timestamp")

    assert outcome == expected_outcome


def test_outcomes_forwarding_rate_limited(
    mini_sentry, relay, relay_with_processing, outcomes_consumer
):
    """
    Tests that external relays do not emit duplicate outcomes for forwarded messages.

    External relays should not produce outcomes for messages already forwarded to the upstream.
    In this test, we send two events that should be rate-limited. The first one is dropped in the
    upstream (processing) relay, and the second -- in the downstream, because it should cache the
    rate-limited response from the upstream.
    In total, two outcomes have to be emitted:
    - The first one from the upstream relay
    - The second one is emittedy by the downstream, and then sent to the upstream that writes it
      to Kafka.
    """
    outcomes_consumer = outcomes_consumer()

    processing_config = {
        "outcomes": {
            "emit_outcomes": True,
            "batch_size": 1,
            "batch_interval": 1,
            "source": "processing-layer",
        }
    }
    # The innermost Relay needs to be in processing mode
    upstream = relay_with_processing(processing_config)

    config_downstream = {
        "outcomes": {
            "emit_outcomes": True,
            "batch_size": 1,
            "batch_interval": 1,
            "source": "downstream-layer",
        }
    }
    downstream_relay = relay(upstream, config_downstream)

    # Create project config
    project_id = 42
    category = "error"
    project_config = mini_sentry.add_full_project_config(project_id)
    project_config["config"]["quotas"] = [
        {
            "id": "drop-everything",
            "categories": [category],
            "limit": 0,
            "window": 1600,
            "reasonCode": "rate_limited",
        }
    ]

    # Send an event, it should be dropped in the upstream (processing) relay
    downstream_relay.send_event(project_id, _get_event_payload(category))

    outcome = outcomes_consumer.get_outcome()
    outcome.pop("timestamp")
    expected_outcome = {
        "reason": "rate_limited",
        "org_id": 1,
        "key_id": 123,
        "outcome": 2,
        "project_id": 42,
        "source": "processing-layer",
        "category": 1,
        "quantity": 1,
    }
    assert outcome == expected_outcome

    # Send another event, now the downstream should drop it because it'll cache the 429
    # response from the previous event, but the outcome should be emitted
    with pytest.raises(requests.exceptions.HTTPError, match="429 Client Error"):
        downstream_relay.send_event(project_id, _get_event_payload(category))

    expected_outcome_from_downstream = deepcopy(expected_outcome)
    expected_outcome_from_downstream["source"] = "downstream-layer"

    outcome = outcomes_consumer.get_outcome()
    outcome.pop("timestamp")

    assert outcome == expected_outcome_from_downstream

    outcomes_consumer.assert_empty()


def _get_event_payload(event_type):
    if event_type == "error":
        return {"message": "hello"}
    elif event_type == "transaction":
        now = datetime.utcnow()
        return {
            "type": "transaction",
            "timestamp": now.isoformat(),
            "start_timestamp": (now - timedelta(seconds=2)).isoformat(),
            "spans": [],
            "contexts": {
                "trace": {
                    "op": "hi",
                    "trace_id": "a0fa8803753e40fd8124b21eeb2986b5",
                    "span_id": "968cff94913ebb07",
                }
            },
            "transaction": "hi",
        }
    else:
        raise Exception("Invalid event type")


def _get_profile_payload(metadata_only=True):
    profile = {
        "event_id": "41fed0925670468bb0457f61a74688ec",
        "version": "1",
        "os": {"name": "iOS", "version": "16.0", "build_number": "19H253"},
        "device": {
            "architecture": "arm64e",
            "is_emulator": False,
            "locale": "en_US",
            "manufacturer": "Apple",
            "model": "iPhone14,3",
        },
        "timestamp": "2022-09-01T09:45:00.000Z",
        "release": "0.1 (199)",
        "platform": "cocoa",
        "debug_meta": {
            "images": [
                {
                    "debug_id": "32420279-25E2-34E6-8BC7-8A006A8F2425",
                    "image_addr": "0x000000010258c000",
                    "code_file": "/private/var/containers/Bundle/Application/C3511752-DD67-4FE8-9DA2-ACE18ADFAA61/TrendingMovies.app/TrendingMovies",
                    "type": "macho",
                    "image_size": 1720320,
                    "image_vmaddr": "0x0000000100000000",
                }
            ]
        },
        "transactions": [
            {
                "name": "example_ios_movies_sources.MoviesViewController",
                "trace_id": "4b25bc58f14243d8b208d1e22a054164",
                "id": "30976f2ddbe04ac9b6bffe6e35d4710c",
                "active_thread_id": "259",
                "relative_start_ns": "500500",
                "relative_end_ns": "50500500",
            }
        ],
    }
    if metadata_only:
        return profile
    profile["profile"] = {
        "samples": [
            {
                "stack_id": 0,
                "thread_id": "1",
                "queue_address": "0x0000000102adc700",
                "elapsed_since_start_ns": "10500500",
            },
            {
                "stack_id": 1,
                "thread_id": "1",
                "queue_address": "0x0000000102adc700",
                "elapsed_since_start_ns": "20500500",
            },
            {
                "stack_id": 0,
                "thread_id": "1",
                "queue_address": "0x0000000102adc700",
                "elapsed_since_start_ns": "30500500",
            },
            {
                "stack_id": 1,
                "thread_id": "1",
                "queue_address": "0x0000000102adc700",
                "elapsed_since_start_ns": "40500500",
            },
        ],
        "stacks": [[0], [1]],
        "frames": [
            {"instruction_addr": "0xa722447ffffffffc"},
            {"instruction_addr": "0x442e4b81f5031e58"},
        ],
        "thread_metadata": {"1": {"priority": 31}, "2": {}},
        "queue_metadata": {
            "0x0000000102adc700": {"label": "com.apple.main-thread"},
            "0x000000016d8fb180": {"label": "com.apple.network.connections"},
        },
    }
    return profile


@pytest.mark.parametrize(
    "category,is_outcome_expected", [("session", False), ("transaction", True)]
)
def test_outcomes_rate_limit(
    relay_with_processing, mini_sentry, outcomes_consumer, category, is_outcome_expected
):
    """
    Tests that outcomes are emitted or not, depending on the type of message.

    Pass a transaction that is rate limited and check whether a rate limit outcome is emitted.
    """

    config = {"outcomes": {"emit_outcomes": True, "batch_size": 1, "batch_interval": 1}}
    relay = relay_with_processing(config)
    project_id = 42
    project_config = mini_sentry.add_full_project_config(project_id)
    reason_code = "transactions are banned"
    project_config["config"]["quotas"] = [
        {
            "id": "transaction category",
            "categories": [category],
            "limit": 0,
            "window": 1600,
            "reasonCode": reason_code,
        }
    ]
    outcomes_consumer = outcomes_consumer()

    if category == "session":
        timestamp = datetime.now(tz=timezone.utc)
        started = timestamp - timedelta(hours=1)
        payload = {
            "sid": "8333339f-5675-4f89-a9a0-1c935255ab58",
            "did": "foobarbaz",
            "seq": 42,
            "init": True,
            "timestamp": timestamp.isoformat(),
            "started": started.isoformat(),
            "duration": 1947.49,
            "status": "exited",
            "errors": 0,
            "attrs": {"release": "sentry-test@1.0.0", "environment": "production"},
        }
        relay.send_session(project_id, payload)
    else:
        relay.send_event(project_id, _get_event_payload(category))

    # give relay some to handle the request (and send any outcomes it needs to send)
    time.sleep(1)

    if is_outcome_expected:
        outcomes_consumer.assert_rate_limited(reason_code, categories=[category])
    else:
        outcomes_consumer.assert_empty()


def test_outcome_to_client_report(relay, mini_sentry):
    # Create project config
    project_id = 42
    project_config = mini_sentry.add_full_project_config(project_id)
    project_config["config"]["dynamicSampling"] = {
        "rules": [],
        "rulesV2": [
            {
                "id": 1,
                "samplingValue": {"type": "sampleRate", "value": 0.0},
                "type": "transaction",
                "condition": {
                    "op": "eq",
                    "name": "event.environment",
                    "value": "production",
                },
            }
        ],
    }

    upstream = relay(
        mini_sentry,
        {
            "outcomes": {
                "emit_outcomes": True,
                "emit_client_outcomes": True,
                "batch_size": 1,
                "batch_interval": 1,
            }
        },
    )

    downstream = relay(
        upstream,
        {
            "outcomes": {
                "emit_outcomes": "as_client_reports",
                "source": "downstream-layer",
                "aggregator": {
                    "flush_interval": 1,
                },
            }
        },
    )

    _send_event(downstream, event_type="transaction")

    outcomes_batch = mini_sentry.captured_outcomes.get(timeout=3.2)
    assert mini_sentry.captured_outcomes.qsize() == 0  # we had only one batch
    assert mini_sentry.captured_events.qsize() == 0

    outcomes = outcomes_batch.get("outcomes")
    assert len(outcomes) == 1

    outcome = outcomes[0]

    del outcome["timestamp"]

    expected_outcome = {
        "org_id": 1,
        "project_id": 42,
        "key_id": 123,
        "outcome": 1,
        "reason": "Sampled:1",
        "category": 2,
        "quantity": 1,
    }
    assert outcome == expected_outcome


def test_filtered_event_outcome_client_reports(relay, mini_sentry):
    """Make sure that an event filtered by non-processing relay will create client reports"""
    project_id = 42
    project_config = mini_sentry.add_full_project_config(project_id)
    project_config["config"]["filterSettings"]["releases"] = {"releases": ["foo@1.2.3"]}

    relay = relay(
        mini_sentry,
        {
            "outcomes": {
                "emit_outcomes": "as_client_reports",
                "source": "downstream-layer",
                "aggregator": {
                    "flush_interval": 1,
                },
            }
        },
    )

    event_id = _send_event(relay, event_type="error")

    envelope = mini_sentry.captured_events.get(timeout=10)
    items = envelope.items
    assert len(items) == 1
    item = items[0]
    assert item.headers["type"] == "client_report"
    payload = json.loads(item.payload.bytes)
    del payload["timestamp"]
    assert payload == {
        "discarded_events": [],
        "filtered_events": [
            {"reason": "release-version", "category": "error", "quantity": 1}
        ],
    }


def test_filtered_event_outcome_kafka(relay, mini_sentry):
    """Make sure that an event filtered by non-processing relay will create outcomes in kafka"""
    project_id = 42
    project_config = mini_sentry.add_full_project_config(project_id)
    project_config["config"]["filterSettings"]["releases"] = {"releases": ["foo@1.2.3"]}

    upstream = relay(
        mini_sentry,
        {
            "outcomes": {
                "emit_outcomes": True,
                "batch_size": 1,
                "batch_interval": 1,
                "aggregator": {
                    "flush_interval": 1,
                },
            }
        },
    )

    downstream = relay(
        upstream,
        {
            "outcomes": {
                "emit_outcomes": "as_client_reports",
                "source": "downstream-layer",
                "aggregator": {
                    "flush_interval": 1,
                },
            }
        },
    )

    _send_event(downstream, event_type="error")

    outcomes_batch = mini_sentry.captured_outcomes.get(timeout=3.2)
    assert mini_sentry.captured_outcomes.qsize() == 0  # we had only one batch
    assert mini_sentry.captured_events.qsize() == 0

    outcomes = outcomes_batch.get("outcomes")
    assert len(outcomes) == 1

    outcome = outcomes[0]

    del outcome["timestamp"]

    expected_outcome = {
        "org_id": 1,
        "project_id": 42,
        "key_id": 123,
        # no event ID because it was a client report
        "outcome": 1,
        "reason": "release-version",
        "category": 1,
        "quantity": 1,
        # no remote_addr because it was a client report
    }
    assert outcome == expected_outcome


def test_outcomes_aggregate_dynamic_sampling(relay, mini_sentry):
    """Dynamic sampling is aggregated"""
    # Create project config
    project_id = 42
    project_config = mini_sentry.add_full_project_config(project_id)
    project_config["config"]["dynamicSampling"] = {
        "rules": [],
        "rulesV2": [
            {
                "id": 1,
                "samplingValue": {"type": "sampleRate", "value": 0.0},
                "type": "transaction",
                "condition": {
                    "op": "eq",
                    "name": "event.environment",
                    "value": "production",
                },
            }
        ],
    }

    upstream = relay(
        mini_sentry,
        {
            "outcomes": {
                "emit_outcomes": True,
                "batch_size": 1,
                "batch_interval": 1,
                "aggregator": {
                    "flush_interval": 1,
                },
            }
        },
    )

    _send_event(upstream, event_type="transaction")
    _send_event(upstream, event_type="transaction")

    outcomes_batch = mini_sentry.captured_outcomes.get(timeout=1.2)
    assert mini_sentry.captured_outcomes.qsize() == 0  # we had only one batch

    outcomes = outcomes_batch.get("outcomes")
    assert len(outcomes) == 1

    outcome = outcomes[0]

    del outcome["timestamp"]

    expected_outcome = {
        "org_id": 1,
        "project_id": 42,
        "key_id": 123,
        "outcome": 1,
        "reason": "Sampled:1",
        "category": 2,
        "quantity": 2,
    }
    assert outcome == expected_outcome


def test_outcomes_do_not_aggregate(
    relay, relay_with_processing, mini_sentry, outcomes_consumer
):
    """Make sure that certain types are not aggregated"""
    project_id = 42
    project_config = mini_sentry.add_full_project_config(project_id)
    project_config["config"]["filterSettings"]["releases"] = {"releases": ["foo@1.2.3"]}

    relay = relay_with_processing(
        {
            "outcomes": {
                "emit_outcomes": True,
                "batch_size": 1,
                "batch_interval": 1,
                "aggregator": {
                    "flush_interval": 1,
                },
            }
        },
    )

    outcomes_consumer = outcomes_consumer(timeout=1.2)

    # Send empty body twice
    event_id1 = _send_event(relay)
    event_id2 = _send_event(relay)

    outcomes = outcomes_consumer.get_outcomes()
    assert len(outcomes) == 2, outcomes

    for outcome in outcomes:
        del outcome["timestamp"]

    # Results in two outcomes, nothing aggregated:
    expected_outcomes = {
        event_id1: {
            "org_id": 1,
            "project_id": 42,
            "key_id": 123,
            "outcome": 1,
            "event_id": event_id1,
            "remote_addr": "127.0.0.1",
            "reason": "release-version",
            "category": 1,
            "quantity": 1,
        },
        event_id2: {
            "org_id": 1,
            "project_id": 42,
            "key_id": 123,
            "outcome": 1,
            "event_id": event_id2,
            "remote_addr": "127.0.0.1",
            "reason": "release-version",
            "category": 1,
            "quantity": 1,
        },
    }
    # Convert to dict to ignore sort order:
    assert {x["event_id"]: x for x in outcomes} == expected_outcomes


def test_graceful_shutdown(relay, mini_sentry):
    # Create project config
    project_id = 42
    project_config = mini_sentry.add_full_project_config(project_id)
    project_config["config"]["dynamicSampling"] = {
        "rules": [],
        "rulesV2": [
            {
                "id": 1,
                "samplingValue": {"type": "sampleRate", "value": 0.0},
                "type": "transaction",
                "condition": {
                    "op": "eq",
                    "name": "event.environment",
                    "value": "production",
                },
            }
        ],
    }

    relay = relay(
        mini_sentry,
        options={
            "limits": {"shutdown_timeout": 1},
            "outcomes": {
                "emit_outcomes": True,
                "batch_size": 1,
                "batch_interval": 1,
                "aggregator": {
                    "flush_interval": 10,
                },
            },
        },
    )

    _send_event(relay, event_type="transaction")

    # Give relay some time to handle event
    time.sleep(0.1)

    # Shutdown relay
    relay.shutdown(sig=signal.SIGTERM)

    # We should have outcomes almost immediately through force flush:
    outcomes_batch = mini_sentry.captured_outcomes.get(timeout=0.2)
    assert mini_sentry.captured_outcomes.qsize() == 0  # we had only one batch

    outcomes = outcomes_batch.get("outcomes")
    assert len(outcomes) == 1

    outcome = outcomes[0]

    del outcome["timestamp"]

    expected_outcome = {
        "org_id": 1,
        "project_id": 42,
        "key_id": 123,
        "outcome": 1,
        "reason": "Sampled:1",
        "category": 2,
        "quantity": 1,
    }
    assert outcome == expected_outcome


@pytest.mark.parametrize("num_intermediate_relays", [0, 1, 2])
def test_profile_outcomes(
    mini_sentry,
    relay,
    relay_with_processing,
    outcomes_consumer,
    num_intermediate_relays,
    metrics_consumer,
):
    """
    Tests that Relay reports correct outcomes for profiles.

    Have a chain of many relays that eventually connect to Sentry
    and verify that the outcomes sent by the first relay
    are properly forwarded up to sentry.
    """
    outcomes_consumer = outcomes_consumer(timeout=5)
    metrics_consumer = metrics_consumer()

    project_id = 42
    project_config = mini_sentry.add_full_project_config(project_id)["config"]

    project_config.setdefault("features", []).append("organizations:profiling")
    project_config["transactionMetrics"] = {
        "version": 1,
    }
    project_config["dynamicSampling"] = {
        "rules": [],
        "rulesV2": [
            {
                "id": 1,
                "samplingValue": {"type": "sampleRate", "value": 0.0},
                "type": "transaction",
                "condition": {
                    "op": "eq",
                    "name": "event.transaction",
                    "value": "hi",
                },
            }
        ],
    }

    config = {
        "outcomes": {
            "emit_outcomes": True,
            "batch_size": 1,
            "batch_interval": 1,
            "aggregator": {
                "bucket_interval": 1,
                "flush_interval": 1,
            },
            "source": "processing-relay",
        },
        "aggregator": {"bucket_interval": 1, "initial_delay": 0, "debounce_delay": 0},
    }

    # The innermost Relay needs to be in processing mode
    upstream = relay_with_processing(config)

    # build a chain of relays
    for i in range(num_intermediate_relays):
        config = deepcopy(config)
        if i == 0:
            # Emulate a PoP Relay
            config["outcomes"]["source"] = "pop-relay"
        if i == 1:
            # Emulate a customer Relay
            config["outcomes"]["source"] = "external-relay"
            config["outcomes"]["emit_outcomes"] = "as_client_reports"
        upstream = relay(upstream, config)

    with open(
        RELAY_ROOT / "relay-profiling/tests/fixtures/profiles/sample/roundtrip.json",
        "rb",
    ) as f:
        profile = f.read()

    def make_envelope(transaction_name):
        payload = _get_event_payload("transaction")
        payload["transaction"] = transaction_name
        envelope = Envelope()
        envelope.add_item(
            Item(
                payload=PayloadRef(bytes=json.dumps(payload).encode()),
                type="transaction",
            )
        )
        envelope.add_item(Item(payload=PayloadRef(bytes=profile), type="profile"))
        return envelope

    upstream.send_envelope(
        project_id, make_envelope("hi")
    )  # should get dropped by dynamic sampling
    upstream.send_envelope(
        project_id, make_envelope("ho")
    )  # should be kept by dynamic sampling

    outcomes = outcomes_consumer.get_outcomes()
    outcomes.sort(key=lambda o: sorted(o.items()))

    expected_source = {
        0: "processing-relay",
        1: "pop-relay",
        # outcomes from client reports do not have a correct source (known issue)
        2: "pop-relay",
    }[num_intermediate_relays]
    expected_outcomes = [
        {
            "category": 9,  # TransactionIndexed
            "key_id": 123,
            "org_id": 1,
            "outcome": 1,  # Filtered
            "project_id": 42,
            "quantity": 1,
            "reason": "Sampled:1",
            "source": expected_source,
        },
        {
            "category": 11,  # ProfileIndexed
            "key_id": 123,
            "org_id": 1,
            "outcome": 1,  # Filtered
            "project_id": 42,
            "quantity": 1,
            "reason": "Sampled:1",
            "source": expected_source,
        },
    ]
    for outcome in outcomes:
        outcome.pop("timestamp")

    metrics = metrics_by_name(metrics_consumer, 3)
    assert (
        metrics["d:transactions/duration@millisecond"]["tags"]["has_profile"] == "true"
    )

    assert outcomes == expected_outcomes, outcomes


@pytest.mark.parametrize("metrics_already_extracted", [False, True])
def test_profile_outcomes_invalid(
    mini_sentry,
    relay_with_processing,
    outcomes_consumer,
<<<<<<< HEAD
    metrics_already_extracted,
=======
    metrics_consumer,
>>>>>>> c2beca5b
):
    """
    Tests that Relay reports correct outcomes for invalid profiles as `Profile`.
    """
    outcomes_consumer = outcomes_consumer(timeout=2)
    metrics_consumer = metrics_consumer()

    project_id = 42
    project_config = mini_sentry.add_full_project_config(project_id)["config"]

    project_config.setdefault("features", []).append("organizations:profiling")
    project_config["transactionMetrics"] = {
        "version": 1,
    }

    config = {
        "outcomes": {
            "emit_outcomes": True,
            "batch_size": 1,
            "batch_interval": 1,
            "aggregator": {
                "bucket_interval": 1,
                "flush_interval": 1,
            },
            "source": "pop-relay",
        },
        "aggregator": {"bucket_interval": 1, "initial_delay": 0, "debounce_delay": 0},
    }

    upstream = relay_with_processing(config)

    # Create an envelope with an invalid profile:
    def make_envelope():
        payload = _get_event_payload("transaction")
        envelope = Envelope()
        envelope.add_item(
            Item(
                payload=PayloadRef(bytes=json.dumps(payload).encode()),
                type="transaction",
                headers={"metrics_extracted": metrics_already_extracted},
            )
        )
        envelope.add_item(Item(payload=PayloadRef(bytes=b""), type="profile"))

        # Second profile, will be dropped
        envelope.add_item(Item(payload=PayloadRef(bytes=b""), type="profile"))
        return envelope

    envelope = make_envelope()
    upstream.send_envelope(project_id, envelope)

    outcomes = outcomes_consumer.get_outcomes()
    outcomes.sort(key=lambda o: sorted(o.items()))

    # Expect ProfileIndexed if metrics have been extracted, else Profile
    expected_category = 11 if metrics_already_extracted else 6

    expected_outcomes = [
        {
            "category": expected_category,
            "key_id": 123,
            "org_id": 1,
            "outcome": 3,  # Invalid
            "project_id": 42,
            "quantity": 1,
            "reason": "profiling_invalid_json",
            "remote_addr": "127.0.0.1",
            "source": "pop-relay",
        },
        {
            "category": expected_category,
            "key_id": 123,
            "org_id": 1,
            "outcome": 3,
            "project_id": 42,
            "quantity": 1,
            "reason": "profiling_too_many_profiles",
            "remote_addr": "127.0.0.1",
            "source": "pop-relay",
        },
    ]
    for outcome in outcomes:
        outcome.pop("timestamp")
        outcome.pop("event_id", None)

    assert outcomes == expected_outcomes, outcomes

    # Make sure the profile will not be counted as accepted:
    metric = metrics_by_name(metrics_consumer, 2)["d:transactions/duration@millisecond"]
    assert "has_profile" not in metric["tags"]


def test_profile_outcomes_data_invalid(
    mini_sentry,
    relay_with_processing,
    outcomes_consumer,
    metrics_consumer,
):
    """
    Tests that Relay reports correct outcomes for invalid profiles as `Profile`.
    """
    outcomes_consumer = outcomes_consumer(timeout=2)
    metrics_consumer = metrics_consumer()

    project_id = 42
    project_config = mini_sentry.add_full_project_config(project_id)["config"]

    project_config.setdefault("features", []).append("organizations:profiling")
    project_config["transactionMetrics"] = {
        "version": 1,
    }

    config = {
        "outcomes": {
            "emit_outcomes": True,
            "batch_size": 1,
            "batch_interval": 1,
            "aggregator": {
                "bucket_interval": 1,
                "flush_interval": 1,
            },
            "source": "processing-relay",
        },
        "aggregator": {"bucket_interval": 1, "initial_delay": 0, "debounce_delay": 0},
    }

    upstream = relay_with_processing(config)

    # Create an envelope with an invalid profile:
    def make_envelope():
        payload = _get_event_payload("transaction")
        envelope = Envelope()
        envelope.add_item(
            Item(
                payload=PayloadRef(bytes=json.dumps(payload).encode()),
                type="transaction",
            )
        )
        envelope.add_item(
            Item(
                payload=PayloadRef(bytes=json.dumps(_get_profile_payload()).encode()),
                type="profile",
            )
        )
        return envelope

    envelope = make_envelope()
    upstream.send_envelope(project_id, envelope)

    outcomes = outcomes_consumer.get_outcomes()
    outcomes.sort(key=lambda o: sorted(o.items()))

    expected_outcomes = [
        {
            "category": 11,  # ProfileIndexed
            "key_id": 123,
            "org_id": 1,
            "outcome": 3,
            "project_id": 42,
            "quantity": 1,
            "reason": "profiling_invalid_json",
            "remote_addr": "127.0.0.1",
            "source": "processing-relay",
        },
    ]
    for outcome in outcomes:
        outcome.pop("timestamp")
        outcome.pop("event_id", None)

    assert outcomes == expected_outcomes, outcomes

    # Make sure the profile will not be counted as accepted:
    metric = metrics_by_name(metrics_consumer, 2)["d:transactions/duration@millisecond"]
    assert "has_profile" not in metric["tags"]


@pytest.mark.parametrize("metrics_already_extracted", [False, True])
@pytest.mark.parametrize("quota_category", ["transaction", "profile"])
def test_profile_outcomes_rate_limited(
    mini_sentry,
    relay_with_processing,
    outcomes_consumer,
    metrics_consumer,
    metrics_already_extracted,
    quota_category,
):
    """
    Profiles that are rate limited before metrics extraction should count towards `Profile`.
    Profiles that are rate limited after metrics extraction should count towards `ProfileIndexed`.
    """
    outcomes_consumer = outcomes_consumer(timeout=2)
    metrics_consumer = metrics_consumer()

    project_id = 42
    project_config = mini_sentry.add_full_project_config(project_id)["config"]

    project_config.setdefault("features", []).append("organizations:profiling")
    project_config["quotas"] = [
        {
            "id": f"test_rate_limiting_{uuid.uuid4().hex}",
            "categories": [quota_category],
            "limit": 0,
            "reasonCode": "profiles_exceeded",
        }
    ]

    config = {
        "outcomes": {
            "emit_outcomes": True,
            "batch_size": 1,
            "batch_interval": 1,
            "aggregator": {
                "bucket_interval": 1,
                "flush_interval": 0,
            },
        },
        "aggregator": {"bucket_interval": 1, "initial_delay": 0, "debounce_delay": 0},
    }

    upstream = relay_with_processing(config)

    with open(
        RELAY_ROOT / "relay-profiling/tests/fixtures/profiles/sample/roundtrip.json",
        "rb",
    ) as f:
        profile = f.read()

    # Create an envelope with an invalid profile:
    payload = _get_event_payload("transaction")
    envelope = Envelope()
    envelope.add_item(
        Item(
            payload=PayloadRef(bytes=json.dumps(payload).encode()),
            type="transaction",
            headers={"metrics_extracted": metrics_already_extracted},
        )
    )
    envelope.add_item(Item(payload=PayloadRef(bytes=profile), type="profile"))
    upstream.send_envelope(project_id, envelope)

    outcomes = outcomes_consumer.get_outcomes()
    outcomes.sort(key=lambda o: sorted(o.items()))

    expected_outcomes = []
    if quota_category == "transaction":
        # Transaction got rate limited as well:
        expected_outcomes += [
            {
                "category": 2,  # Transaction
                "key_id": 123,
                "org_id": 1,
                "outcome": 2,  # RateLimited
                "project_id": 42,
                "quantity": 1,
                "reason": "profiles_exceeded",
            },
        ]

    expected_outcomes += [
        {
            "category": 11 if metrics_already_extracted else 6,
            "key_id": 123,
            "org_id": 1,
            "outcome": 2,  # RateLimited
            "project_id": 42,
            "quantity": 1,
            "reason": "profiles_exceeded",
        },
    ]
    for outcome in outcomes:
        outcome.pop("timestamp")
        outcome.pop("event_id", None)

    assert outcomes == expected_outcomes, outcomes

    # Make sure the profile will not be counted as accepted:
    metric = metrics_by_name(metrics_consumer, 2)["d:transactions/duration@millisecond"]
    assert "has_profile" not in metric["tags"]<|MERGE_RESOLUTION|>--- conflicted
+++ resolved
@@ -1224,11 +1224,8 @@
     mini_sentry,
     relay_with_processing,
     outcomes_consumer,
-<<<<<<< HEAD
+    metrics_consumer,
     metrics_already_extracted,
-=======
-    metrics_consumer,
->>>>>>> c2beca5b
 ):
     """
     Tests that Relay reports correct outcomes for invalid profiles as `Profile`.
@@ -1316,9 +1313,10 @@
 
     assert outcomes == expected_outcomes, outcomes
 
-    # Make sure the profile will not be counted as accepted:
-    metric = metrics_by_name(metrics_consumer, 2)["d:transactions/duration@millisecond"]
-    assert "has_profile" not in metric["tags"]
+    if not metrics_already_extracted:
+        # Make sure the profile will not be counted as accepted:
+        metric = metrics_by_name(metrics_consumer, 2)["d:transactions/duration@millisecond"]
+        assert "has_profile" not in metric["tags"]
 
 
 def test_profile_outcomes_data_invalid(
@@ -1504,6 +1502,7 @@
 
     assert outcomes == expected_outcomes, outcomes
 
-    # Make sure the profile will not be counted as accepted:
-    metric = metrics_by_name(metrics_consumer, 2)["d:transactions/duration@millisecond"]
-    assert "has_profile" not in metric["tags"]+    if not metrics_already_extracted:
+        # Make sure the profile will not be counted as accepted:
+        metric = metrics_by_name(metrics_consumer, 2)["d:transactions/duration@millisecond"]
+        assert "has_profile" not in metric["tags"]