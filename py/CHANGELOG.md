--- conflicted
+++ resolved
@@ -2,11 +2,8 @@
 
 ## Unreleased
 
-<<<<<<< HEAD
+- Add `scraping_attempts` field to the event schema. ([#2575](https://github.com/getsentry/relay/pull/2575))
 - Added support for NEL (Network Error Logging) reports ingestion. ([#2421](https://github.com/getsentry/relay/pull/2421))
-=======
-- Add `scraping_attempts` field to the event schema. ([#2575](https://github.com/getsentry/relay/pull/2575))
->>>>>>> 95564cb2
 
 ## 0.8.31
 
