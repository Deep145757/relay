# Changelog

## Unreleased

- Add `scraping_attempts` field to the event schema. ([#2575](https://github.com/getsentry/relay/pull/2575))
<<<<<<< HEAD
- Add context for NEL (Network Error Logging) reports to the event schema. ([#2421](https://github.com/getsentry/relay/pull/2421))
=======
- Drop events starting or ending before January 1, 1970 UTC. ([#2613](https://github.com/getsentry/relay/pull/2613))
>>>>>>> 6731bbea

## 0.8.31

- Add `Reservoir` variant to `SamplingRule`. ([#2550](https://github.com/getsentry/relay/pull/2550))
- Remove dynamic sampling ABI. ([#2515](https://github.com/getsentry/relay/pull/2515))
- Scrub span descriptions with encoded data images. ([#2560](https://github.com/getsentry/relay/pull/2560))

## 0.8.30

- Filter out exceptions originating in Safari extensions. ([#2408](https://github.com/getsentry/relay/pull/2408))
- Add a `DataCategory` for monitor seats (crons). ([#2480](https://github.com/getsentry/relay/pull/2480))
- Expose global config normalization function. ([#2498](https://github.com/getsentry/relay/pull/2498))

## 0.8.29

- Add rudimentary Mypy setup. ([#2384](https://github.com/getsentry/relay/pull/2384))

## 0.8.28

This release requires Python 3.8 or later.

- Add the configuration protocol for generic metrics extraction. ([#2252](https://github.com/getsentry/relay/pull/2252))
- Modernize python syntax. ([#2264](https://github.com/getsentry/relay/pull/2264))

## 0.8.27

- Add is_enabled flag on transaction filter. ([#2251](https://github.com/getsentry/relay/pull/2251))

## 0.8.26

- Add filter based on transaction names. ([#2118](https://github.com/getsentry/relay/pull/2118))
- Add `lock` attribute to the frame protocol. ([#2171](https://github.com/getsentry/relay/pull/2171))
- Add trace context to CheckIns. ([#2241](https://github.com/getsentry/relay/pull/2241))

## 0.8.25

### Various fixes & improvements

- release: 0.8.24 (a9a78dfa) by @getsentry-bot

## 0.8.24

- Compile regexes in PII config validation. ([#2152](https://github.com/getsentry/relay/pull/2152))

## 0.8.23

- Add `txNameReady` flag to project config. ([#2128](https://github.com/getsentry/relay/pull/2128))

## 0.8.22

- Store `geo.subdivision` of the end user location. ([#2058](https://github.com/getsentry/relay/pull/2058))
- Scrub URLs in span descriptions. ([#2095](https://github.com/getsentry/relay/pull/2095))
- Add new FFI function for running dynamic sampling. ([#2091](https://github.com/getsentry/relay/pull/2091))

## 0.8.21

- Add a data category for indexed profiles. ([#2051](https://github.com/getsentry/relay/pull/2051))

## 0.8.20

- Add `thread.state` field to protocol. ([#1896](https://github.com/getsentry/relay/pull/1896))
- Smart trim loggers for Java platforms. ([#1941](https://github.com/getsentry/relay/pull/1941))
- Perform PII scrubbing on meta's original_value field. ([#1892](https://github.com/getsentry/relay/pull/1892))
- PII scrub `span.data` by default. ([#1953](https://github.com/getsentry/relay/pull/1953))
- Scrub sensitive cookies. ([#1951](https://github.com/getsentry/relay/pull/1951))
- Changes how device class is determined for iPhone devices. Instead of checking processor frequency, the device model is mapped to a device class. ([#1970](https://github.com/getsentry/relay/pull/1970))
- Don't sanitize transactions if no clustering rules exist and no UUIDs were scrubbed. ([#1976](https://github.com/getsentry/relay/pull/1976))
- Add iPad support for device.class synthesis in light normalization. ([#2008](https://github.com/getsentry/relay/pull/2008))
- Include unknown feature flags in project config when serializing it. ([#2040](https://github.com/getsentry/relay/pull/2040))

## 0.8.19

- Protocol validation for source map image type. ([#1869](https://github.com/getsentry/relay/pull/1869))
- Scrub `span.data.http.query` with default scrubbers. ([#1889](https://github.com/getsentry/relay/pull/1889))
- Add Cloud Resource context. ([#1854](https://github.com/getsentry/relay/pull/1854))
- Add a `DataCategory` for monitors (crons). ([#1886](https://github.com/getsentry/relay/pull/1886))

## 0.8.18

- Add `instruction_addr_adjustment` field to `RawStacktrace`. ([#1716](https://github.com/getsentry/relay/pull/1716))
- Make sure to scrub all the fields with PII. If the fields contain an object, the entire object will be removed. ([#1789](https://github.com/getsentry/relay/pull/1789))
- Add new schema for dynamic sampling rules. ([#1790](https://github.com/getsentry/relay/pull/1790)
- Keep meta for removed custom measurements. ([#1815](https://github.com/getsentry/relay/pull/1815))

## 0.8.17

- Add utility function for matching CODEOWNER paths against a stacktrace filepath ([#1746](https://github.com/getsentry/relay/pull/1746))

## 0.8.16

- The minimum required Python version is now 3.8. This release does not contain known breaking changes for Python 3.7, but we no longer guarantee compatibility.
- Add support for decaying functions in dynamic sampling rules. ([#1692](https://github.com/getsentry/relay/pull/1692))
- Add Profiling Context to event protocol. ([#1748](https://github.com/getsentry/relay/pull/1748))
- Add OpenTelemetry Context to event protocol. ([#1617](https://github.com/getsentry/relay/pull/1617))
- Add `app.in_foreground` and `thread.main` flag to event protocol. ([#1578](https://github.com/getsentry/relay/pull/1578))
- Scrub all fields with IP addresses rather than only known IP address fields. ([#1725](https://github.com/getsentry/relay/pull/1725))
- Disallow `-` in measurement and breakdown names. These items are converted to metrics, which do not allow `-` in their name. ([#1571](https://github.com/getsentry/relay/pull/1571))
- Validate the distribution name in the event. ([#1556](https://github.com/getsentry/relay/pull/1556))
- Use correct meta object for logentry in light normalization. ([#1577](https://github.com/getsentry/relay/pull/1577))

## 0.8.15

- Restore correct behavior when `is_renormalize` is specified on `normalize_event`. ([#1548](https://github.com/getsentry/relay/pull/1548))

## 0.8.14 [YANKED]

**Warning:** This release contains a regression. Please update to a more recent version.

- Add `transaction_info` to event payloads, including the transaction's source and internal original transaction name. ([#1330](https://github.com/getsentry/relay/pull/1330))
- Add user-agent parsing to replays processor. ([#1420](https://github.com/getsentry/relay/pull/1420))
- `convert_datascrubbing_config` will now return an error string when conversion fails on big regexes. ([#1474](https://github.com/getsentry/relay/pull/1474))
- `relay_pii_strip_event` now treats any key containing `token` as a password. ([#1527](https://github.com/getsentry/relay/pull/1527))
- Add data category for indexed transactions. This will come to represent stored transactions, while the existing category will represent transaction metrics. ([#1535](https://github.com/getsentry/relay/pull/1535))

## 0.8.13

- Add a data category constant for Replays. ([#1239](https://github.com/getsentry/relay/pull/1239))
- Add data category constant for processed transactions, encompassing all transactions that have been received and sent through dynamic sampling as well as metrics extraction. ([#1306](https://github.com/getsentry/relay/pull/1306))
- Extend trace sampling protocol to deal with flat user data. ([#1318](https://github.com/getsentry/relay/pull/1318))

## 0.8.12

- Fix missing profile data category in the python library of 0.8.11 by regenerating the header for C-bindings. ([#1278](https://github.com/getsentry/relay/pull/1278))

## 0.8.11

- Add protocol support for custom units on transaction measurements. ([#1256](https://github.com/getsentry/relay/pull/1256))
- Add a profile data category and count profiles in an envelope to apply rate limits. ([#1259](https://github.com/getsentry/relay/pull/1259))

## 0.8.10

- Map Windows version from raw_description to version name (XP, Vista, 11, ...). ([#1219](https://github.com/getsentry/relay/pull/1219))
- Update rust-minidump to 0.10.0 ([#1209](https://github.com/getsentry/relay/pull/1209))
- Update regex to 1.5.5 ([#1207](https://github.com/getsentry/relay/pull/1207))
- Update the user agent parser (uap-core Feb 2020 to Nov 2021). ([#1143](https://github.com/getsentry/relay/pull/1143), [#1145](https://github.com/getsentry/relay/pull/1145))
- Improvements to Unity OS context parsing ([#1150](https://github.com/getsentry/relay/pull/1150))

## 0.8.9

- Add the exclusive time of a span. ([#1061](https://github.com/getsentry/relay/pull/1061))
- Add `ingest_path` to the event schema, capturing Relays that processed this event. ([#1062](https://github.com/getsentry/relay/pull/1062))
- Retrieve OS Context for Unity Events. ([#1072](https://github.com/getsentry/relay/pull/1072))
- Protocol support for client reports. ([#1081](https://github.com/getsentry/relay/pull/1081))
- Add the exclusive time of the transaction's root span. ([#1083](https://github.com/getsentry/relay/pull/1083))
- Build and publish binary wheels for `arm64` / `aarch64` on macOS and Linux. ([#1100](https://github.com/getsentry/relay/pull/1100))

## 0.8.8

- Bump release parser to 1.3.0 and add ability to compare versions. ([#1038](https://github.com/getsentry/relay/pull/1038))

## 1.1.4 - 2021-07-14 [YANKED]

- Bump release parser to 1.1.4. ([#1031](https://github.com/getsentry/relay/pull/1031))

## 0.8.7

- Bump release parser to 1.0.0. ([#1013](https://github.com/getsentry/relay/pull/1013))

## 0.8.6

- Add back `breadcrumb.event_id`. ([#977](https://github.com/getsentry/relay/pull/977))
- Add `frame.stack_start` for chained async stack traces. ([#981](https://github.com/getsentry/relay/pull/981))
- Fix roundtrip error when PII selector starts with number. ([#982](https://github.com/getsentry/relay/pull/982))
- Explicitly declare reprocessing context. ([#1009](https://github.com/getsentry/relay/pull/1009))
- Add `safari-web-extension` to known browser extensions. ([#1011](https://github.com/getsentry/relay/pull/1011))

## 0.8.5

- Skip serializing some null values in frames interface. ([#944](https://github.com/getsentry/relay/pull/944))
- Make request url scrubbable. ([#955](https://github.com/getsentry/relay/pull/955))

## 0.8.4

- Deny backslashes in release names. ([#904](https://github.com/getsentry/relay/pull/904))
- Remove dependencies on `openssl` and `zlib`. ([#914](https://github.com/getsentry/relay/pull/914))
- Fix `and` and `or` operators in PII selectors on fields declaring `pii=maybe`. ([#932](https://github.com/getsentry/relay/pull/932))
- Enable PII stripping on `user.username`. ([#935](https://github.com/getsentry/relay/pull/935))
- Expose dynamic rule condition validation. ([#941](https://github.com/getsentry/relay/pull/941))

## 0.8.3

- Add NSError to mechanism. ([#925](https://github.com/getsentry/relay/pull/925))
- Add snapshot to the stack trace interface. ([#927](https://github.com/getsentry/relay/pull/927))
- Drop python 2.7 support. ([#929](https://github.com/getsentry/relay/pull/929))

## 0.8.2

- Fix compile errors in the sdist with Rust 1.47 and later. ([#801](https://github.com/getsentry/relay/pull/801))
- Emit more useful normalization meta data for invalid tags. ([#808](https://github.com/getsentry/relay/pull/808))
- Internal refactoring such that validating of characters in tags no longer uses regexes internally. ([#814](https://github.com/getsentry/relay/pull/814))
- Normalize `breadcrumb.ty` into `breadcrumb.type` for broken Python SDK versions. ([#824](https://github.com/getsentry/relay/pull/824))
- Emit event errors and normalization errors for unknown breadcrumb keys. ([#824](https://github.com/getsentry/relay/pull/824))
- Make `$error.value` `pii=true`. ([#837](https://github.com/getsentry/relay/pull/837))
- Add protocol support for WASM. ([#852](https://github.com/getsentry/relay/pull/852))
- Add missing fields for Expect-CT reports. ([#865](https://github.com/getsentry/relay/pull/865))
- Support more directives in CSP reports, such as `block-all-mixed-content` and `require-trusted-types-for`. ([#876](https://github.com/getsentry/relay/pull/876))
- Fix a long-standing bug where log messages were not addressible as `$string`. ([#882](https://github.com/getsentry/relay/pull/882))
- Use manylinux2010 to build releases instead of manylinux1 to fix issues with newer Rust. ([#917](https://github.com/getsentry/relay/pull/917))

## 0.8.1

- Add support for measurement ingestion. ([#724](https://github.com/getsentry/relay/pull/724), [#785](https://github.com/getsentry/relay/pull/785))

## 0.8.0

- Fix issue where `$span` would not be recognized in Advanced Data Scrubbing. ([#781](https://github.com/getsentry/relay/pull/781))
- Require macOS 10.15.0 or newer for the macOS wheel after moving to GitHub Actions. ([#780](https://github.com/getsentry/relay/pull/780))

## 0.7.0

- In PII configs, all options on hash and mask redactions (replacement characters, ignored characters, hash algorithm/key) are removed. If they still exist in the configuration, they are ignored. ([#760](https://github.com/getsentry/relay/pull/760))
- Rename to the library target to `relay_cabi` and add documentation. ([#763](https://github.com/getsentry/relay/pull/763))
- Update FFI bindings with a new implementation for error handling. ([#766](https://github.com/getsentry/relay/pull/766))
- **Breaking:** Delete `scrub_event` function from public API. ([#773](https://github.com/getsentry/relay/pull/773))
- Add Relay version version to challenge response. ([#758](https://github.com/getsentry/relay/pull/758))

## 0.6.1

- Removed deprecated `pii_selectors_from_event`.
- Return `UnpackErrorSignatureExpired` from `validate_register_response` when the timestamp is too old.

## 0.6.0

- Updates the authentication mechanism by introducing a signed register state. Signatures of `create_register_challenge` and `validate_register_response` now take a mandatory `secret` parameter, and the public key is encoded into the state. ([#743](https://github.com/getsentry/relay/pull/743))

## 0.5.13

_Note: This accidentally got released as 0.15.13 as well, which has since been yanked._

- Fix Python 3 incompatibilities in Relay authentication helpers. ([#712](https://github.com/getsentry/relay/pull/712))

## 0.5.12

- Always create a spans array for transactions in normalization. ([#667](https://github.com/getsentry/relay/pull/667))
- Retain the full span description in transaction events instead of trimming it. ([#674](https://github.com/getsentry/relay/pull/674))
- Move hashed user ip addresses to `user.id` to avoid invalid IPs going into Snuba. ([#692](https://github.com/getsentry/relay/pull/692))
- Add `is_version_supported` to check for Relay compatibility during authentication. ([#697](https://github.com/getsentry/relay/pull/697))

## 0.5.11

- Add SpanStatus to span struct. ([#603](https://github.com/getsentry/relay/pull/603))
- Apply clock drift correction for timestamps that are too far in the past or future. This fixes a bug where broken transaction timestamps would lead to negative durations. ([#634](https://github.com/getsentry/relay/pull/634), [#654](https://github.com/getsentry/relay/pull/654))
- Add missing .NET 4.8 version mapping for runtime context normalization. ([#642](https://github.com/getsentry/relay/pull/642))
- Expose `DataCategory` and `SpanStatus` via the C-ABI to Python for code sharing. ([#651](https://github.com/getsentry/relay/pull/651))

## 0.5.10

- Set default transaction name ([#576](https://github.com/getsentry/relay/pull/576))
- Apply clock drift correction based on received_at ([#580](https://github.com/getsentry/relay/pull/580), [#582](https://github.com/getsentry/relay/pull/582))
- Add AWS Security Scanner to web crawlers ([#577](https://github.com/getsentry/relay/pull/577))
- Do not default transactions to level error ([#585](https://github.com/getsentry/relay/pull/585))
- Update `sentry-release-parser` to 0.6.0 ([#590](https://github.com/getsentry/relay/pull/590))
- Add schema for success metrics (failed and errored processing) ([#593](https://github.com/getsentry/relay/pull/593))

## 0.5.9

- PII: Make and/or selectors specific.
- Add a browser filter for IE 11.
- Changes to release parsing.
- PII: Expose event values as part of generated selector suggestions.

## 0.5.8

- Fix a bug where exception values and the device name were not PII-strippable.

## 0.5.7

- Release is now a required attribute for session data.
- `unknown` can now be used in place of `unknown_error` for span statuses. A future release will change the canonical format from `unknown_error` to `unknown`.

## 0.5.6

- Minor updates to PII processing: Aliases for value types (`$error` instead of `$exception` to be in sync with Discover column naming) and adding a default for replace-redactions.
- It is now valid to send transactions and spans without `op` set, in which case a default value will be inserted.

## 0.5.5

- Small performance improvements in datascrubbing config converter.
- New, C-style selector syntax (old one still works)

## 0.5.4

- Add event contexts to `pii=maybe`.
- Fix parsing of msgpack breadcrumbs in Rust store.
- Envelopes sent to Rust store can omit the DSN in headers.
- Ability to quote/escape special characters in selectors in PII configs.

## 0.5.3

- Validate release names during event ingestion ([#479](https://github.com/getsentry/relay/pull/479))
- Add browser extension filter ([#470](https://github.com/getsentry/relay/pull/470))
- Add `pii=maybe`, a new kind of event schema field that can only be scrubbed if explicitly addressed.
- Add way to scrub filepaths in a way that does not break processing.
- Add missing errors for JSON parsing and release validation ([#478](https://github.com/getsentry/relay/pull/478))
- Expose more datascrubbing utils ([#464](https://github.com/getsentry/relay/pull/464))

## 0.5.2

- Misc bugfixes in PII processor. Those bugs do not affect the legacy data scrubber exposed in Python.
- Polishing documentation around PII configuration format.
- Signal codes in mach mechanism are no longer required.

## 0.5.1

- Bump xcode version from 7.3 to 9.4, dropping wheel support for some older OS X versions.
- New function `validate_pii_config`.
- Fix a bug in the PII processor that would always remove the entire string on `pattern` rules.
- Ability to correct some clock drift and wrong system time in transaction events.

## 0.5.0

- The package is now called `sentry-relay`.
- Renamed all `Semaphore*` types to `Relay*`.
- Fixed memory leaks in processing functions.

## 0.4.65

- Preserve microsecond precision in all time stamps.
- Record event ids in all outcomes.
- Updates to event processing metrics.
- Add span status mapping from open telemetry.
- Fix glob-matching of newline characters.

## 0.4.64

- Added newline support for general glob code.
- Added span status mapping to python library.

## 0.4.63

- Fix a bug where glob-matching in filters did not behave correctly when the to-be-matched string contained newlines.
- Add `moz-extension:` as scheme for browser extensions (filtering out Firefox addons).
- Raise a dedicated Python exception type for invalid transaction events. Also do not report that error to Sentry from Relay.

## 0.4.62

- Spec out values of `event.contexts.trace.status`.
- `none` is now no longer a valid environment name.
- Do no longer drop transaction events in renormalization.
- Various performance improvements.

## 0.4.61

- Add `thread.errored` attribute ([#306](https://github.com/getsentry/relay/pull/306)).

## 0.4.60

- License is now BSL instead of MIT ([#301](https://github.com/getsentry/relay/pull/301)).
- Transaction events with negative duration are now rejected ([#291](https://github.com/getsentry/relay/pull/291)).
- Fix a panic when normalizing certain dates.

## 0.4.59

- Fix: Normalize legacy stacktrace attributes ([#292](https://github.com/getsentry/relay/pull/292))
- Fix: Validate platform attributes ([#294](https://github.com/getsentry/relay/pull/294))

## 0.4.58

- Expose globbing code from Relay to Python ([#288](https://github.com/getsentry/relay/pull/288))
- Normalize before datascrubbing ([#290](https://github.com/getsentry/relay/pull/290))
- Selectively log internal errors to stderr ([#285](https://github.com/getsentry/relay/pull/285))
- Do not ignore `process_value` result in `scrub_event` ([#284](https://github.com/getsentry/relay/pull/284))

## 0.4.57

- Stricter validation of transaction events

## 0.4.56

- Fix a panic in trimming

## 0.4.55

- Fix more bugs in datascrubbing converter

## 0.4.54

- Fix more bugs in datascrubbing converter

## 0.4.53

- Fix more bugs in datascrubbing converter

## 0.4.52

- Fix more bugs in datascrubbing converter

## 0.4.51

- Fix a few bugs in datascrubbing converter
- Fix a panic on overflowing timestamps

## 0.4.50

- Fix bug where IP scrubbers were applied even when not enabled

## 0.4.49

- Fix handling of panics in CABI/Python bindings

## 0.4.48

- Fix various bugs in the datascrubber and PII processing code to get closer to behavior of the Python implementation.

## 0.4.47

- Fix encoding issue in the Python layer of event normalization.

## 0.4.46

- Resolved a regression in IP address normalization. The new behavior is closer to a line-by-line port of the old Python code.

## 0.4.45

- Resolved an issue where GEO IP data was not always infered.

## 0.4.44

- Only take the user IP address from the store request's IP for certain platforms. This restores the behavior of the old Python code.

## 0.4.43

- Bump size of breadcrumbs
- Workaround for an issue where we would not parse OS information from User Agent when SDK had already sent OS information.

## 0.4.42

- Fix normalization of version strings from user agents.

## 0.4.41

- Parse and normalize user agent strings.

## 0.4.40

- Restrict ranges of timestamps to prevent overflows in Python code and UI.

## 0.4.39

- Fix a bug where stacktrace trimming was not applied during renormalization.

## 0.4.38

- Added typed spans to `Event`.

## 0.4.37

- Added `orig_in_app` to frame data.

## 0.4.36

- Add new .NET versions for context normalization.

## 0.4.35

- Fix bug where thread's stacktraces were not normalized.
- Fix bug where a string at max depth of a databag was stringified again.

## 0.4.34

- Added `data` attribute to frames.
- Added a way to override other trimming behavior in Python normalizer binding.

## 0.4.33

- Smaller protocol adjustments related to rolling out re-normalization in Rust.
- Plugin-provided context types should now work properly again.

## 0.4.32

- Removed `function_name` field from frame and added `raw_function`.

## 0.4.31

- Add trace context type.

## 0.4.30

- Make exception messages/values larger to allow for foreign stacktrace data to be attached.

## 0.4.29

- Added `function_name` field to frame.

## 0.4.28

- Add missing context type for sessionstack.

## 0.4.27

- Increase frame vars size again! Byte size was fine, but max depth was way too small.

## 0.4.26

- Reduce frame vars size.

## 0.4.25

- Add missing trimming to frame vars.

## 0.4.24

- Reject non-http/https `help_urls` in exception mechanisms ([#192](https://github.com/getsentry/relay/pull/192))

## 0.4.23

- Add basic truncation to event meta to prevent payload size from spiralling out of control.

## 0.4.22

- Improve the grouping protocol config ([#190](https://github.com/getsentry/relay/pull/190))

## 0.4.21

- Add new debug image variants ([#188](https://github.com/getsentry/relay/pull/188))
- Trim release and environment ([#184](https://github.com/getsentry/relay/pull/184))

## 0.4.20

- Alias level critical as fatal ([#182](https://github.com/getsentry/relay/pull/182))
- Add device properties from Java/.NET SDKs ([#185](https://github.com/getsentry/relay/pull/185))
- Add `lang` to frame and stacktrace ([#186](https://github.com/getsentry/relay/pull/186))

## 0.4.19

- Add mode for renormalization ([#181](https://github.com/getsentry/relay/pull/181))

## 0.4.18

- Restore the original behavior with supporting very large values in extra ([#180](https://github.com/getsentry/relay/pull/180))

## 0.4.17

- Add untyped spans for tracing ([#179](https://github.com/getsentry/relay/pull/179))
- Add the `none` event type

## 0.4.16

- Add support for synthetic mechanism markers ([#177](https://github.com/getsentry/relay/pull/177))

## 0.4.15

- Fix processors: Do not create `path_item` in `enter_nothing`

## 0.4.14

- Rename `template_info` to template
- Add two new untyped context types: `gpu`, `monitors`
- Rewrite `derive(ProcessValue)` to use `Structure::each_variant` ([#175](https://github.com/getsentry/relay/pull/175))

## 0.4.13

- Allow arrays as header values ([#176](https://github.com/getsentry/relay/pull/176))
- Swap `python-json-read-adapter` to git dependency

## 0.4.12

- Run json.dumps at max depth in databag ([#174](https://github.com/getsentry/relay/pull/174))

## 0.4.11

- Get oshint case-insensitively

## 0.4.10

- Trim `time_spent` to max value of db column

## 0.4.9

- Trim containers one level before max_depth ([#173](https://github.com/getsentry/relay/pull/173))
- Unconditionally overwrite `received`

## 0.4.8

- Fix bugs in array trimming, more code comments ([#172](https://github.com/getsentry/relay/pull/172))

## 0.4.7

- Deal with surrogate escapes in python bindings

## 0.4.6

- Reject exceptions with empty type and value ([#170](https://github.com/getsentry/relay/pull/170))
- Validate remote_addr before backfilling into user ([#171](https://github.com/getsentry/relay/pull/171))

## 0.4.5

- Adjust limits to fit values into db ([#167](https://github.com/getsentry/relay/pull/167))
- Environment is 64 chars in db
- Normalize macOS ([#168](https://github.com/getsentry/relay/pull/168))
- Use right maxchars for `transaction`, `dist`, `release`
- Do not add error to invalid url

## 0.4.4

- Reject unknown debug images ([#163](https://github.com/getsentry/relay/pull/163))
- Include original_value in `Meta::eq` ([#164](https://github.com/getsentry/relay/pull/164))
- Emit correct expectations for common types ([#162](https://github.com/getsentry/relay/pull/162))
- Permit invalid emails in user interface ([#161](https://github.com/getsentry/relay/pull/161))
- Drop long tags correctly ([#165](https://github.com/getsentry/relay/pull/165))
- Do not skip null values in pairlists ([#166](https://github.com/getsentry/relay/pull/166))

## 0.4.3

- Fix broken sdk_info parsing ([#156](https://github.com/getsentry/relay/pull/156))
- Add basic snapshot tests for normalize and event parsing ([#154](https://github.com/getsentry/relay/pull/154))
- Context trimming ([#153](https://github.com/getsentry/relay/pull/153))
- Coerce PHP frame vars array to object ([#159](https://github.com/getsentry/relay/pull/159))

## 0.4.2

- Remove content-type params
- Dont attempt to free() if python is shutting down
- Improve cookie header normalizations ([#151](https://github.com/getsentry/relay/pull/151))
- Implement LogEntry formatting ([#152](https://github.com/getsentry/relay/pull/152))
- Deduplicate tags ([#155](https://github.com/getsentry/relay/pull/155))
- Treat empty paths like no paths in frame normalization
- Remove cookie header when explicit cookies are given

## 0.4.1

- Do not remove empty cookies or headers ([#138](https://github.com/getsentry/relay/pull/138))
- Skip more empty containers ([#139](https://github.com/getsentry/relay/pull/139))
- Make `request.header` values lenient ([#145](https://github.com/getsentry/relay/pull/145))
- Remove internal tags when backfilling ([#146](https://github.com/getsentry/relay/pull/146))
- Implement advanced context normalization ([#140](https://github.com/getsentry/relay/pull/140))
- Retain additional properties in contexts ([#141](https://github.com/getsentry/relay/pull/141))
- Implement very lenient URL parsing ([#147](https://github.com/getsentry/relay/pull/147))
- Do not require breadcrumb timestamps ([#144](https://github.com/getsentry/relay/pull/144))
- Reject tags with long keys ([#149](https://github.com/getsentry/relay/pull/149))

## 0.4.0

- Add new options max_concurrent_events ([#134](https://github.com/getsentry/relay/pull/134))
- Dont move stacktrace before normalizing it ([#135](https://github.com/getsentry/relay/pull/135))
- Fix broken repr and crash when shutting down python
- Port slim_frame_data ([#137](https://github.com/getsentry/relay/pull/137))
- Special treatment for ellipsis in URLs
- Parse request bodies

## 0.3.0

- Changed PII stripping rule format to permit path selectors when applying rules. This means that now `$string` refers to strings for instance and `user.id` refers to the `id` field in the `user` attribute of the event. Temporarily support for old rules is retained.

## 0.2.7

- Minor fixes to be closer to Python. Ability to disable trimming of objects, arrays and strings.

## 0.2.6

- Fix bug where PII stripping would remove containers without leaving any metadata about the retraction.
- Fix bug where old `redactPair` rules would stop working.

## 0.2.5

- Rewrite of PII stripping logic. This brings potentially breaking changes to the semantics of PII configs. Most importantly field types such as `"freeform"` and `"databag"` are gone, right now there is only `"container"` and `"text"`. All old field types should have become an alias for `"text"`, but take extra care in ensuring your PII rules still work.

- Minor fixes to be closer to Python.

## 0.2.4

- Remove stray print statement.

## 0.2.3

- Fix main performance issues.

## 0.2.2

- Fix segfault when trying to process contexts.
- Fix trimming state "leaking" between interfaces, leading to excessive trimming.
- Don't serialize empty arrays and objects (with a few exceptions).

## 0.2.1

- Expose CABI for normalizing event data.

## 0.2.0

- Updated event processing: Events from older SDKs are now supported. Also, we've fixed some bugs along the line.
- Introduced full support for PII stripping.

## 0.1.3

- Added support for metadata format

## 0.1.2

- Update dependencies

## 0.1.1

- Rename "sentry-relay" to "semaphore"
- Use new features from Rust 1.26
- Prepare Python builds ([#20](https://github.com/getsentry/relay/pull/20))

## 0.1.0

An initial release of the library.<|MERGE_RESOLUTION|>--- conflicted
+++ resolved
@@ -3,11 +3,8 @@
 ## Unreleased
 
 - Add `scraping_attempts` field to the event schema. ([#2575](https://github.com/getsentry/relay/pull/2575))
-<<<<<<< HEAD
+- Drop events starting or ending before January 1, 1970 UTC. ([#2613](https://github.com/getsentry/relay/pull/2613))
 - Add context for NEL (Network Error Logging) reports to the event schema. ([#2421](https://github.com/getsentry/relay/pull/2421))
-=======
-- Drop events starting or ending before January 1, 1970 UTC. ([#2613](https://github.com/getsentry/relay/pull/2613))
->>>>>>> 6731bbea
 
 ## 0.8.31
 
